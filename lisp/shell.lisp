(ns-create 'shell)
(core::ns-import 'core)

;;; Macros to make working with the shell easier.

;; Create an alias, intended to be used with executables not lisp code (use defn for that).
(defmacro alias (name body)
	`(defmacro ,name (&rest args)
		(append (quote ,body) args)))

;; Redirect stdout to file, append the output.
(defmacro out>> (file body)
	`(if (file? ,file)
		(dyn '*stdout* ,file ,body)
		(dyn '*stdout* (open ,file :create :append) ,body)))

;; Redirect stdout to file, truncate the file first.
(defmacro out> (file body)
	`(if (file? ,file)
		(dyn '*stdout* ,file ,body)
		(dyn '*stdout* (open ,file :create :truncate) ,body)))

;; Redirect stderr to file, append the output.
(defmacro err>> (file body)
	`(if (file? ,file)
		(dyn '*stderr* ,file ,body)
		(dyn '*stderr* (open ,file :create :append) ,body)))

;; Redirect stderr to file, truncate the file first.
(defmacro err> (file body)
	`(if (file? ,file)
		(dyn '*stderr* ,file ,body)
		(dyn '*stderr* (open ,file :create :truncate) ,body)))

;; Redirect both stdout and stderr to the same file, append the output.
(defmacro out-err>> (file body)
	`(if (file? ,file)
		(dyn '*stdout* ,file (dyn '*stderr* ,file ,body))
		(dyn '*stdout* (open ,file :create :append) (dyn '*stderr* *stdout* ,body))))

;; Redirect both stdout and stderr to the same file, truncate the file first.
(defmacro out-err> (file body)
	`(if (file? ,file)
		(dyn '*stdout* ,file (dyn '*stderr* ,file ,body))
		(dyn '*stdout* (open ,file :create :truncate) (dyn '*stderr* *stdout* ,body))))

;; Redirect stdout to null (/dev/null equivelent).
(defmacro out>null (body)
	`(dyn '*stdout* (open "/dev/null" :write) ,body))

;; Redirect stderr to null (/dev/null equivelent).
(defmacro err>null (body)
	`(dyn '*stderr* (open "/dev/null" :write) ,body))

;; Redirect both stdout and stderr to null (/dev/null equivelent).
(defmacro out-err>null (body)
	`(dyn '*stdout* (open "/dev/null" :write) (dyn '*stderr* *stdout* ,body)))

;; Shorthand for pipe builtin.
(defmacro | (&rest body)
	`(pipe ,@body))

(defq pushd nil)
(defq popd nil)
(defq dirs nil)
(defq get-dirs nil)
(defq clear-dirs nil)
(defq set-dirs-max nil)
;; Scope to contain then pushd/popd/dirs functions.
(let ((dir_stack (make-vec 20)) (dir_stack_max 20))
	;; Push current directory on the directory stack and change to new directory.
	(setfn pushd (dir) (if (form (cd dir))
		(progn
			(vec-push! dir_stack $OLDPWD)
			(if (> (length dir_stack) dir_stack_max) (vec-remove-nth! 0 dir_stack))
			t)
		nil))
	;; Pop first directory from directory stack and change to it.
	(setfn popd () (if (> (length dir_stack) 0)
		(cd (vec-pop! dir_stack))
		(println "Dir stack is empty")))
	;; List the directory stack.
	(setfn dirs ()
		(for d dir_stack (println d)))
	;; Return the vector of directories.
	(setfn get-dirs () dir_stack)
	;; Clears the directory stack.
	(setfn clear-dirs ()
		(vec-clear! dir_stack))
	;; Sets the max number of directories to save in the stack.
	(setfn set-dirs-max (max)
		(if (and (= (type max) "Int")(> max 1))
			(setq dir_stack_max max)
			(err "Error, max must be a positive Int greater then one"))))


;; Like let but sets environment variables that are reset after the macro finishes.
(defmacro let-env (vals &rest let_body)
	((fn (params bindings olds) (progn
		(fori idx el vals
			(if (= 1 (length el))
				(progn
					(vec-insert-nth! idx (nth 0 el) params)
					(vec-insert-nth! idx nil bindings)
					(vec-insert-nth! idx (eval (to-symbol (str "$" (nth 0 el)))) olds))
				(if (= 2 (length el))
					(progn
						(def 'binding (nth 1 el))
						(if (or (list? binding)(vec? binding)) (set 'binding (eval binding)))
						(vec-insert-nth! idx (nth 0 el) params)
						(vec-insert-nth! idx binding bindings)
						(vec-insert-nth! idx (eval (to-symbol (str "$" (nth 0 el)))) olds))
					(err "ERROR: invalid bindings on let-env"))))
		`((fn (params bindings olds)
			(unwind-protect
				(progn
					(fori i p params
						(if (null (nth i bindings))
							(unexport p)
							(export p (nth i bindings))))
					,@let_body)
				(fori i p params
					(if (null (nth i olds))
						(unexport p)
						(export p (nth i olds))))))
		(quote ,params) (quote ,bindings) (quote ,olds))))
	(make-vec (length vals)) (make-vec (length vals)) (make-vec (length vals))))


;; https://wiki-dev.bash-hackers.org/scripting/terminalcodes
(def '*fg-default* "\x1b[39m")
(def '*fg-black* "\x1b[30m")
(def '*fg-red* "\x1b[31m")
(def '*fg-green* "\x1b[32m")
(def '*fg-yellow* "\x1b[33m")
(def '*fg-blue* "\x1b[34m")
(def '*fg-magenta* "\x1b[35m")
(def '*fg-cyan* "\x1b[36m")
(def '*fg-white* "\x1b[37m")

(def '*bg-default* "\x1b[49m")
(def '*bg-black* "\x1b[40m")
(def '*bg-red* "\x1b[41m")
(def '*bg-green* "\x1b[42m")
(def '*bg-yellow* "\x1b[43m")
(def '*bg-blue* "\x1b[44m")
(def '*bg-magenta* "\x1b[45m")
(def '*bg-cyan* "\x1b[46m")
(def '*bg-white* "\x1b[47m")

;; given 3 numbers 0-255 representing RGB values,
;; return corresponding ANSI font color code
(defn fg-color-rgb (R G B)
  (get-rgb-seq R G B :font))

;; given 3 numbers 0-255 representing RGB values,
;; return corresponding ANSI background color code
(defn bg-color-rgb (R G B)
  (get-rgb-seq R G B :bkrd))

(defn get-rgb-seq (R G B color-type)
      (let ((make-color (fn (color-code) (str "\x1b[" color-code ";2;" R ";" G ";" B "m"))))
      (match color-type
             (:font (make-color 38))
             (:bkrd (make-color 48))
             (nil (make-color 38)))))

;; True if the supplied command is a system command.
(defn sys-command? (com) (progn
	(def 'ret nil)
	(if (or (str-empty? com)(= (str-nth 0 com) #\/)(= (str-nth 0 com) #\.))
		(if (fs-exists? com) (set 'ret t))
		(for p (str-split ":" $PATH) (progn
			(def 'path (str p "/" com))
			(if (and (fs-exists? path)(not ret)) (set 'ret t)))))
	ret))

(defq set-tok-colors nil)

;; Turn on syntax highlighting at the repl.
(defmacro syntax-on  () '(progn
; Syntax highlight the supplied line.
(def '__line_handler nil)
(let ((plev 0)
	(ch nil)
	(bad-syms (make-hash))
	(sys-syms (make-hash))
	(out (str-buf ""))
	(token (str-buf ""))
	(tok-command t))

;; TODO make this a macro
	(defn func? (com) (progn
		(def 'com-sym (to-symbol com))
		; Want the actual thing pointed to by the symbol in com for the test.
		(if (def? (to-symbol com))
			(set 'com (eval (to-symbol com))))
		(or (builtin? com)(lambda? com)(macro? com))))
	(defn paren-color (level) (progn
		(def 'col (% level 4))
		(if (= col 0) shell::*fg-white*
			(if (= col 1) shell::*fg-cyan*
				(if (= col 2) shell::*fg-yellow*
					(if (= col 3) shell::*fg-blue*))))))



	(defn my-sys-command? (command) (progn
		(def 'ret nil)
		(if (hash-haskey sys-syms command)
			(set 'ret t)
			(if (not (hash-haskey bad-syms command)) (progn
				(set 'ret (sys-command? command))
				(if ret (hash-set! sys-syms command t) (hash-set! bad-syms command t)))))
		ret))

	(defq tok-slsh-form-color shell::*fg-blue*)
	(defq tok-slsh-fcn-color shell::*fg-cyan*)
	(defq tok-default-color shell::*fg-default*)
	(defq tok-sys-command-color shell::*fg-white*)
	(defq tok-invalid-color shell::*fg-red*)

	(setfn set-tok-colors (slsh-form-color slsh-fcn-color default-color sys-command-color invalid-color)
		(progn
			(setq tok-slsh-form-color slsh-form-color)
			(setq tok-slsh-fcn-color slsh-fcn-color)
			(setq tok-default-color default-color)
			(setq tok-sys-command-color sys-command-color)
			(setq tok-invalid-color invalid-color)))

	(defn command-color (command)
		(if (not tok-command)
			(if (def? (to-symbol command))
				(str tok-slsh-form-color command shell::*fg-default*)
				(str tok-default-color command shell::*fg-default*))
			(if (func? command)
				(str tok-slsh-fcn-color command shell::*fg-default*)
				(if (sys-command? command)
					(str tok-sys-command-color command shell::*fg-default*)
					(str tok-invalid-color command shell::*fg-default*)))))

	(defn prtoken () (progn
		(def 'ttok token)
		(set 'token (str-buf ""))
		(command-color ttok)))
	(defn paren-open () (progn
		(def 'ret (str (prtoken) (paren-color plev) #\( shell::*fg-default*))
		(set 'plev (+ plev 1))
		(set 'tok-command t)
		ret))
	(defn paren-close ()
		(if (> plev 0)
			(progn
				(set 'plev (- plev 1))
				(str (prtoken) (paren-color plev) #\) shell::*fg-default*))
			(str (prtoken) shell::*fg-red* #\) shell::*fg-default*)))

	(defn whitespace (ch) (progn
		(def 'ret (str (prtoken) ch))
		;(def 'ret (str token ch))
		(set 'token (str-buf ""))
		(set 'tok-command nil)
		ret))

	(setfn __line_handler (line) (progn
		(set 'plev 0)
		(set 'ch nil)
		(set 'token (str-buf ""))
		(set 'tok-command t)
		(if (<= (length line) 1) (progn
			(hash-clear! bad-syms)
			(hash-clear! sys-syms)))
		(set 'out (str-buf-map (fn (ch) (progn
			(if (char= ch #\()
				(paren-open)
				(if (char= ch #\))
					(paren-close)
					(if (char-whitespace? ch)
						(whitespace ch)
						(progn (str-buf-push! token ch) "")))))) line))
		(str-buf-push! out (prtoken))
		(str out)))
		nil)))

;; Turn off syntax highlighting at the repl.
(defmacro syntax-off () '(undef '__line_handler))

<<<<<<< HEAD
(ns-export '(alias out>> out> err>> err> out-err>> out-err> out>null err>null out-err>null | pushd popd dirs get-dirs clear-dirs set-dirs-max let-env sys-command? syntax-on syntax-off set-tok-colors))
=======
(ns-export '(alias out>> out> err>> err> out-err>> out-err> out>null err>null out-err>null | pushd popd dirs get-dirs clear-dirs set-dirs-max let-env sys-command? syntax-on syntax-off set-tok-colors fg-color-rgb bg-color-rgb))
>>>>>>> b0f6b053
<|MERGE_RESOLUTION|>--- conflicted
+++ resolved
@@ -285,8 +285,4 @@
 ;; Turn off syntax highlighting at the repl.
 (defmacro syntax-off () '(undef '__line_handler))
 
-<<<<<<< HEAD
-(ns-export '(alias out>> out> err>> err> out-err>> out-err> out>null err>null out-err>null | pushd popd dirs get-dirs clear-dirs set-dirs-max let-env sys-command? syntax-on syntax-off set-tok-colors))
-=======
-(ns-export '(alias out>> out> err>> err> out-err>> out-err> out>null err>null out-err>null | pushd popd dirs get-dirs clear-dirs set-dirs-max let-env sys-command? syntax-on syntax-off set-tok-colors fg-color-rgb bg-color-rgb))
->>>>>>> b0f6b053
+(ns-export '(alias out>> out> err>> err> out-err>> out-err> out>null err>null out-err>null | pushd popd dirs get-dirs clear-dirs set-dirs-max let-env sys-command? syntax-on syntax-off set-tok-colors fg-color-rgb bg-color-rgb))